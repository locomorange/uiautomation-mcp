--- conflicted
+++ resolved
@@ -319,24 +319,10 @@
                 ProcessStartInfo startInfo;
 
                 // Check if it's a project directory (for development)
-<<<<<<< HEAD
                 if (ExecutablePathResolver.IsDotNetProjectDirectory(_executablePath))
-=======
-                // Note: _workerPath can be either Worker or Monitor project directory
-                // Only treat as valid if the directory contains a Worker or Monitor project file
-                var projectFiles = Directory.Exists(_workerPath)
-                    ? Directory.GetFiles(_workerPath, "*Worker.csproj")
-                        .Concat(Directory.GetFiles(_workerPath, "*Monitor.csproj"))
-                        .ToArray()
-                    : Array.Empty<string>();
-                if (projectFiles.Length > 0)
->>>>>>> e338aab7
-                {
-                    // Detect configuration from the calling server's base directory
-                    var baseDir = AppDomain.CurrentDomain.BaseDirectory;
-                    var config = baseDir.Contains("Debug") ? "Debug" : "Release";
-
-                    // Use dotnet run for project directory with detected configuration
+                {
+                    // Use dotnet run for project directory with current configuration
+                    var config = ExecutablePathResolver.GetConfiguration(ExecutablePathResolver.GetExecutableRealPath());
                     startInfo = new ProcessStartInfo
                     {
                         FileName = "dotnet",
